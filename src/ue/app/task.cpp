//
// This file is a part of UERANSIM open source project.
// Copyright (c) 2021 ALİ GÜNGÖR.
//
// The software and all associated files are licensed under GPL-3.0
// and subject to the terms and conditions defined in LICENSE file.
//

#include "task.hpp"
#include "cmd_handler.hpp"
#include <lib/nas/utils.hpp>
#include <ue/nas/task.hpp>
#include <ue/rls/task.hpp>
#include <ue/tun/tun.hpp>
#include <utils/common.hpp>
#include <utils/constants.hpp>

static constexpr const int SWITCH_OFF_TIMER_ID = 1;
static constexpr const int SWITCH_OFF_DELAY = 500;

namespace nr::ue
{

UeAppTask::UeAppTask(TaskBase *base) : m_base{base}
{
    m_logger = m_base->logBase->makeUniqueLogger(m_base->config->getLoggerPrefix() + "app");
}

void UeAppTask::onStart()
{
}

void UeAppTask::onQuit()
{
    for (auto &tunTask : m_tunTasks)
    {
        if (tunTask != nullptr)
        {
            tunTask->quit();
            delete tunTask;
            tunTask = nullptr;
        }
    }
}

void UeAppTask::onLoop()
{
    NtsMessage *msg = take();
    if (!msg)
        return;

    switch (msg->msgType)
    {
    case NtsMessageType::UE_TUN_TO_APP: {
        auto *w = dynamic_cast<NmUeTunToApp *>(msg);
        switch (w->present)
        {
        case NmUeTunToApp::DATA_PDU_DELIVERY: {
            auto *m = new NmUeAppToNas(NmUeAppToNas::UPLINK_DATA_DELIVERY);
            m->psi = w->psi;
            m->data = std::move(w->data);
            m_base->nasTask->push(m);
            break;
        }
        case NmUeTunToApp::TUN_ERROR: {
            m_logger->err("TUN failure [%s]", w->error.c_str());
            break;
        }
        }
        break;
    }
    case NtsMessageType::UE_NAS_TO_APP: {
        auto *w = dynamic_cast<NmUeNasToApp *>(msg);
        switch (w->present)
        {
        case NmUeNasToApp::PERFORM_SWITCH_OFF: {
            setTimer(SWITCH_OFF_TIMER_ID, SWITCH_OFF_DELAY);
            break;
        }
        case NmUeNasToApp::DOWNLINK_DATA_DELIVERY: {
            auto *tunTask = m_tunTasks[w->psi];
            if (tunTask)
            {
                auto *m = new NmAppToTun(NmAppToTun::DATA_PDU_DELIVERY);
                m->psi = w->psi;
                m->data = std::move(w->data);
                tunTask->push(m);
            }
            break;
        }
        }
        break;
    }
    case NtsMessageType::UE_STATUS_UPDATE: {
        receiveStatusUpdate(*dynamic_cast<NmUeStatusUpdate *>(msg));
        break;
    }
    case NtsMessageType::UE_CLI_COMMAND: {
        auto *w = dynamic_cast<NmUeCliCommand *>(msg);
        UeCmdHandler handler{m_base};
        handler.handleCmd(*w);
        break;
    }
    case NtsMessageType::TIMER_EXPIRED: {
        auto *w = dynamic_cast<NmTimerExpired *>(msg);
        if (w->timerId == SWITCH_OFF_TIMER_ID)
        {
            m_logger->info("UE device is switching off");
            m_base->ueController->performSwitchOff(m_base->ue);
        }
        break;
    }
    default:
        m_logger->unhandledNts(msg);
        break;
    }
    delete msg;
}

void UeAppTask::receiveStatusUpdate(NmUeStatusUpdate &msg)
{
    if (msg.what == NmUeStatusUpdate::SESSION_ESTABLISHMENT)
    {
        auto *session = msg.pduSession;
<<<<<<< HEAD
=======

        UePduSessionInfo sessionInfo{};
        sessionInfo.psi = session->psi;

        sessionInfo.apn = session->apn;
        sessionInfo.sNssai = session->sNssai;
        sessionInfo.type = nas::utils::EnumToString(session->sessionType);
        if (session->pduAddress.has_value())
            sessionInfo.address = utils::OctetStringToIp(session->pduAddress->pduAddressInformation);
        sessionInfo.isEmergency = session->isEmergency;
        sessionInfo.uplinkPending = false;

        m_pduSessions[session->psi] = std::move(sessionInfo);

>>>>>>> 2d2a23ea
        setupTunInterface(session);
        return;
    }

    if (msg.what == NmUeStatusUpdate::SESSION_RELEASE)
    {
        if (m_tunTasks[msg.psi] != nullptr)
        {
            m_tunTasks[msg.psi]->quit();
            delete m_tunTasks[msg.psi];
            m_tunTasks[msg.psi] = nullptr;
        }

        return;
    }

    if (msg.what == NmUeStatusUpdate::CM_STATE)
    {
        m_cmState = msg.cmState;
        return;
    }
}

void UeAppTask::setupTunInterface(const PduSession *pduSession)
{
    if (!utils::IsRoot())
    {
        m_logger->err("TUN interface could not be setup. Permission denied. Please run the UE with 'sudo'");
        return;
    }

    if (!pduSession->pduAddress.has_value())
    {
        m_logger->err("Connection could not setup. PDU address is missing.");
        return;
    }

    if (pduSession->pduAddress->sessionType != nas::EPduSessionType::IPV4 ||
        pduSession->sessionType != nas::EPduSessionType::IPV4)
    {
        m_logger->err("Connection could not setup. PDU session type is not supported.");
        return;
    }

    int psi = pduSession->psi;
    if (psi == 0 || psi > 15)
    {
        m_logger->err("Connection could not setup. Invalid PSI.");
        return;
    }

    if (m_tunTasks[psi] != nullptr)
    {
        m_logger->err("Connection could not setup. TUN task for specified PSI is non-null.");
        return;
    }

    std::string error{}, allocatedName{};
    int fd = tun::TunAllocate(cons::TunNamePrefix, allocatedName, error);
    if (fd == 0 || error.length() > 0)
    {
        m_logger->err("TUN allocation failure [%s]", error.c_str());
        return;
    }

    std::string ipAddress = utils::OctetStringToIp(pduSession->pduAddress->pduAddressInformation);

    bool r = tun::TunConfigure(allocatedName, ipAddress, cons::TunMtu, m_base->config->configureRouting, error);
    if (!r || error.length() > 0)
    {
        m_logger->err("TUN configuration failure [%s]", error.c_str());
        return;
    }

    auto *task = new TunTask(m_base, psi, fd);
    m_tunTasks[psi] = task;
    task->start();

    m_logger->info("Connection setup for PDU session[%d] is successful, TUN interface[%s, %s] is up.", pduSession->psi,
                   allocatedName.c_str(), ipAddress.c_str());
}

} // namespace nr::ue<|MERGE_RESOLUTION|>--- conflicted
+++ resolved
@@ -122,8 +122,6 @@
     if (msg.what == NmUeStatusUpdate::SESSION_ESTABLISHMENT)
     {
         auto *session = msg.pduSession;
-<<<<<<< HEAD
-=======
 
         UePduSessionInfo sessionInfo{};
         sessionInfo.psi = session->psi;
@@ -138,7 +136,6 @@
 
         m_pduSessions[session->psi] = std::move(sessionInfo);
 
->>>>>>> 2d2a23ea
         setupTunInterface(session);
         return;
     }
